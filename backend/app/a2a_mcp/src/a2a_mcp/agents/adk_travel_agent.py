--- conflicted
+++ resolved
@@ -44,28 +44,17 @@
     async def init_agent(self):
         logger.info(f"Initializing {self.agent_name} metadata")
         config = get_mcp_server_config()
-<<<<<<< HEAD
         logger.info(f"MCP Server url={config.url}")
-=======
-        logger.info(f'MCP Server url={config.url}')
-        
+
         # Get tools from MCP server
->>>>>>> 514d5423
         tools = await MCPToolset(
             connection_params=SseServerParams(url=config.url)
         ).get_tools()
 
         for tool in tools:
-<<<<<<< HEAD
-            logger.info(f"Loaded tools {tool.name}")
+            logger.info(f"Loaded tool {tool.name}")
+
         generate_content_config = genai_types.GenerateContentConfig(temperature=0.0)
-=======
-            logger.info(f'Loaded tool {tool.name}')
-        
-        generate_content_config = genai_types.GenerateContentConfig(
-            temperature=0.0
-        )
->>>>>>> 514d5423
         self.agent = Agent(
             name=self.agent_name,
             instruction=self.instructions,
@@ -80,11 +69,7 @@
     async def invoke(self, query, session_id) -> dict:
         logger.info(f"Running {self.agent_name} for session {session_id}")
 
-<<<<<<< HEAD
-        raise NotImplementedError("Please use the streraming function")
-=======
-        raise NotImplementedError('Please use the streaming function')
->>>>>>> 514d5423
+        raise NotImplementedError("Please use the streaming function")
 
     async def stream(self, query, context_id, task_id) -> AsyncIterable[dict[str, Any]]:
         logger.info(
@@ -96,20 +81,11 @@
 
         if not self.agent:
             await self.init_agent()
-<<<<<<< HEAD
+
         async for chunk in self.runner.run_stream(self.agent, query, context_id):
             logger.info(f"Received chunk {chunk}")
             if isinstance(chunk, dict) and chunk.get("type") == "final_result":
                 response = chunk["response"]
-=======
-        
-        async for chunk in self.runner.run_stream(
-            self.agent, query, context_id
-        ):
-            logger.info(f'Received chunk {chunk}')
-            if isinstance(chunk, dict) and chunk.get('type') == 'final_result':
-                response = chunk['response']
->>>>>>> 514d5423
                 yield self.get_agent_response(response)
             else:
                 yield {
@@ -161,17 +137,10 @@
                 if not data.strip():
                     logger.warning("Received empty response, returning default message")
                     return {
-<<<<<<< HEAD
                         "response_type": "text",
                         "is_task_complete": True,
                         "require_user_input": False,
-                        "content": "Task completed successfully.",
-=======
-                        'response_type': 'text',
-                        'is_task_complete': True,
-                        'require_user_input': False,
-                        'content': 'Code search task completed successfully.',
->>>>>>> 514d5423
+                        "content": "Code search task completed successfully.",
                     }
 
                 # Try to parse as JSON
@@ -194,32 +163,18 @@
 
             # Handle other types (fallback)
             return {
-<<<<<<< HEAD
                 "response_type": "text",
                 "is_task_complete": True,
                 "require_user_input": False,
                 "content": str(data)
                 if data is not None
-                else "Task completed successfully.",
-=======
-                'response_type': 'text',
-                'is_task_complete': True,
-                'require_user_input': False,
-                'content': str(data) if data is not None else 'Code search task completed successfully.',
->>>>>>> 514d5423
+                else "Code search task completed successfully.",
             }
         except Exception as e:
             logger.error(f"Error in get_agent_response: {e}")
             return {
-<<<<<<< HEAD
                 "response_type": "text",
                 "is_task_complete": True,
                 "require_user_input": False,
-                "content": "Could not complete booking / task. Please try again.",
-=======
-                'response_type': 'text',
-                'is_task_complete': True,
-                'require_user_input': False,
-                'content': 'Could not complete code search task. Please try again.',
->>>>>>> 514d5423
+                "content": "Could not complete code search task. Please try again.",
             }