--- conflicted
+++ resolved
@@ -29,15 +29,9 @@
         os.environ["GOOGLE_API_KEY"] = mcp_settings.GOOGLE_API_KEY
 
         super().__init__(
-<<<<<<< HEAD
             agent_name="Orchestrator Agent",
-            description="Facilitate inter agent communication",
+            description="Coordinate complex code search and analysis workflows",
             content_types=["text", "text/plain"],
-=======
-            agent_name='Orchestrator Agent',
-            description='Coordinate complex code search and analysis workflows',
-            content_types=['text', 'text/plain'],
->>>>>>> 514d5423
         )
 
         self.graph = None
@@ -51,11 +45,7 @@
         response = client.models.generate_content(
             model="gemini-2.0-flash",
             contents=prompts.SUMMARY_COT_INSTRUCTIONS.replace(
-<<<<<<< HEAD
-                "{travel_data}", str(self.results)
-=======
-                '{code_search_data}', str(self.results)
->>>>>>> 514d5423
+                "{code_search_data}", str(self.results)
             ),
             config={"temperature": 0.0},
         )
@@ -67,17 +57,10 @@
             response = client.models.generate_content(
                 model="gemini-2.0-flash",
                 contents=prompts.QA_COT_PROMPT.replace(
-<<<<<<< HEAD
-                    "{TRIP_CONTEXT}", str(self.travel_context)
+                    "{CODE_SEARCH_CONTEXT}", str(self.code_search_context)
                 )
                 .replace("{CONVERSATION_HISTORY}", str(self.query_history))
-                .replace("{TRIP_QUESTION}", question),
-=======
-                    '{CODE_SEARCH_CONTEXT}', str(self.code_search_context)
-                )
-                .replace('{CONVERSATION_HISTORY}', str(self.query_history))
-                .replace('{CODE_QUESTION}', question),
->>>>>>> 514d5423
+                .replace("{CODE_QUESTION}", question),
                 config={
                     "temperature": 0.0,
                     "response_mime_type": "application/json",
@@ -208,13 +191,10 @@
                         if artifact.name == "PlannerAgent-result":
                             # Planning agent returned data, update graph.
                             artifact_data = artifact.parts[0].root.data
-<<<<<<< HEAD
-                            if "trip_info" in artifact_data:
-                                self.travel_context = artifact_data["trip_info"]
-=======
-                            if 'code_search_info' in artifact_data:
-                                self.code_search_context = artifact_data['code_search_info']
->>>>>>> 514d5423
+                            if "code_search_info" in artifact_data:
+                                self.code_search_context = artifact_data[
+                                    "code_search_info"
+                                ]
                             logger.info(
                                 f"Updating workflow with {len(artifact_data['tasks'])} task nodes"
                             )
@@ -246,17 +226,10 @@
                     if isinstance(chunk.root, SendStreamingMessageSuccessResponse):
                         # Convert the response to a JSON-serializable dictionary
                         chunk_data = {
-<<<<<<< HEAD
                             "response_type": "text",
                             "is_task_complete": False,
                             "require_user_input": False,
-                            "content": "Processing request...",
-=======
-                            'response_type': 'text',
-                            'is_task_complete': False,
-                            'require_user_input': False,
-                            'content': 'Processing code search request...'
->>>>>>> 514d5423
+                            "content": "Processing code search request...",
                         }
 
                         # Try to extract more meaningful content if available
@@ -296,17 +269,10 @@
                         except Exception as e:
                             logger.warning(f"Error converting chunk to dict: {e}")
                             yield {
-<<<<<<< HEAD
                                 "response_type": "text",
                                 "is_task_complete": False,
                                 "require_user_input": False,
-                                "content": "Processing request...",
-=======
-                                'response_type': 'text',
-                                'is_task_complete': False,
-                                'require_user_input': False,
-                                'content': 'Processing code search request...'
->>>>>>> 514d5423
+                                "content": "Processing code search request...",
                             }
             # The graph is complete and no updates, so okay to break from the loop.
             if not should_resume_workflow:
