# type: ignore
import json
import os
import sqlite3
import traceback
import zipfile
import io
from contextlib import asynccontextmanager
from datetime import datetime
from pathlib import Path
import google.generativeai as genai
import numpy as np
import pandas as pd
import requests
import tempfile
from ..mcp_config import mcp_settings
from mcp.server.fastmcp import FastMCP
from mcp.server.fastmcp.utilities.logging import get_logger
import psycopg2

logger = get_logger(__name__)
# Calculate the path to agent_cards directory relative to this file
<<<<<<< HEAD
AGENT_CARDS_DIR = Path(__file__).parent.parent.parent.parent / "agent_cards"
MODEL = "models/embedding-001"
SQLLITE_DB = (
    Path(__file__).parent.parent.parent.parent.parent.parent / "travel_agency.db"
)
PLACES_API_URL = "https://places.googleapis.com/v1/places:searchText"
ALLOWED_EXTENSIONS = {".py", ".md", ".txt", ".c", ".cpp", ".js"}  # Customize this list
=======
AGENT_CARDS_DIR = Path(__file__).parent.parent.parent.parent / 'agent_cards'
MODEL = 'models/embedding-001'
SQLLITE_DB = Path(__file__).parent.parent.parent.parent.parent.parent / 'code_search.db'
>>>>>>> 514d5423


def init_api_key():
    """Initialize the API key for Google Generative AI."""
    if not mcp_settings.GOOGLE_API_KEY:
        logger.error("GOOGLE_API_KEY is not set")
        raise ValueError("GOOGLE_API_KEY is not set")

    genai.configure(api_key=mcp_settings.GOOGLE_API_KEY)


def generate_embeddings(text):
    """Generates embeddings for the given text using Google Generative AI.

    Args:
        text: The input string for which to generate embeddings.

    Returns:
        A list of embeddings representing the input text.
    """
    return genai.embed_content(
        model=MODEL,
        content=text,
        task_type="retrieval_document",
    )["embedding"]


def load_agent_cards():
    """Loads agent card data from JSON files within a specified directory.

    Returns:
        A list containing JSON data from an agent card file found in the specified directory.
        Returns an empty list if the directory is empty, contains no '.json' files,
        or if all '.json' files encounter errors during processing.
    """
    card_uris = []
    agent_cards = []
    dir_path = Path(AGENT_CARDS_DIR)
    if not dir_path.is_dir():
        logger.error(
            f"Agent cards directory not found or is not a directory: {AGENT_CARDS_DIR}"
        )
        return card_uris, agent_cards

    logger.info(f"Loading agent cards from card repo: {AGENT_CARDS_DIR}")

    for filename in os.listdir(AGENT_CARDS_DIR):
        if filename.lower().endswith(".json"):
            file_path = dir_path / filename

            if file_path.is_file():
                logger.info(f"Reading file: {filename}")
                try:
                    with file_path.open("r", encoding="utf-8") as f:
                        data = json.load(f)
                        logger.debug(f"Loaded agent card from {filename}: {type(data)}")
                        logger.debug(f"Agent card data: {data}")
                        card_uris.append(
                            f"resource://agent_cards/{Path(filename).stem}"
                        )
                        agent_cards.append(data)
                except json.JSONDecodeError as jde:
                    logger.error(f"JSON Decoder Error {jde}")
                except OSError as e:
                    logger.error(f"Error reading file {filename}: {e}.")
                except Exception as e:
                    logger.error(
                        f"An unexpected error occurred processing {filename}: {e}",
                        exc_info=True,
                    )
    logger.info(f"Finished loading agent cards. Found {len(agent_cards)} cards.")
    return card_uris, agent_cards


def build_agent_card_embeddings() -> pd.DataFrame:
    """Loads agent cards, generates embeddings for them, and returns a DataFrame.

    Returns:
        pd.DataFrame: A Pandas DataFrame containing the original
        'agent_card' data and their corresponding 'Embeddings'. Returns an empty
        DataFrame if no agent cards were loaded initially or if an exception occurred
        during the embedding generation process.
    """
    card_uris, agent_cards = load_agent_cards()
    logger.info("Generating Embeddings for agent cards")
    try:
        if agent_cards:
            df = pd.DataFrame({"card_uri": card_uris, "agent_card": agent_cards})
            df["card_embeddings"] = df.apply(
                lambda row: generate_embeddings(json.dumps(row["agent_card"])),
                axis=1,
            )
            logger.info("Done generating embeddings for agent cards")
            return df
        else:
            logger.warning("No agent cards loaded, returning empty DataFrame")
            return pd.DataFrame()
    except Exception as e:
        logger.error(f"An unexpected error occurred : {e}.", exc_info=True)
        return pd.DataFrame()


def serve(host, port, transport):  # noqa: PLR0915
    """Initializes and runs the Agent Cards MCP server.

    Args:
        host: The hostname or IP address to bind the server to.
        port: The port number to bind the server to.
        transport: The transport mechanism for the MCP server (e.g., 'stdio', 'sse').

    Raises:
        ValueError: If the 'GOOGLE_API_KEY' environment variable is not set.
    """
    init_api_key()
    logger.info("Starting Agent Cards MCP Server")
    mcp = FastMCP("agent-cards", host=host, port=port)

    df = build_agent_card_embeddings()

    @mcp.tool(
        name="find_agent",
        description="Finds the most relevant agent card based on a natural language query string.",
    )
    def find_agent(query: str) -> str:
        """Finds the most relevant agent card based on a query string.

        This function takes a user query, typically a natural language question or a task generated by an agent,
        generates its embedding, and compares it against the
        pre-computed embeddings of the loaded agent cards. It uses the dot
        product to measure similarity and identifies the agent card with the
        highest similarity score.

        Args:
            query: The natural language query string used to search for a
                   relevant agent.

        Returns:
            The json representing the agent card deemed most relevant
            to the input query based on embedding similarity.
        """
        logger.info(f"find_agent called with query: {query}")

        try:
            if df is None or df.empty:
                logger.error("No agent cards loaded")
                return json.dumps({"error": "No agent cards available"})

            query_embedding = genai.embed_content(
                model=MODEL, content=query, task_type="retrieval_query"
            )
            dot_products = np.dot(
                np.stack(df["card_embeddings"]), query_embedding["embedding"]
            )
            best_match_index = np.argmax(dot_products)
            logger.debug(
                f"Found best match at index {best_match_index} with score {dot_products[best_match_index]}"
            )

            # Return the agent card as a JSON string
            agent_card = df.iloc[best_match_index]["agent_card"]
            logger.debug(f"Agent card type: {type(agent_card)}")
            logger.debug(f"Agent card content: {agent_card}")

            # Ensure we return a proper JSON string with robust serialization
            try:
                if isinstance(agent_card, dict):
                    # Use a custom JSON encoder that handles non-serializable objects
                    json_result = json.dumps(
                        agent_card, default=str, ensure_ascii=False
                    )
                    logger.debug(f"JSON result: {json_result}")
                    return json_result
                elif isinstance(agent_card, str):
                    # If it's already a string, check if it's valid JSON
                    try:
                        json.loads(agent_card)  # Validate it's valid JSON
                        return agent_card
                    except json.JSONDecodeError:
                        # If not valid JSON, wrap it
                        return json.dumps({"content": agent_card}, default=str)
                else:
                    # For other types, convert to string and wrap
                    return json.dumps({"content": str(agent_card)}, default=str)
            except Exception as serialize_error:
                logger.error(f"JSON serialization error: {serialize_error}")
                return json.dumps(
                    {"error": f"Serialization failed: {str(serialize_error)}"},
                    default=str,
                )
        except Exception as e:
            logger.error(f"Error in find_agent: {e}")
            return json.dumps({"error": f"Failed to find agent: {str(e)}"})

    @mcp.tool()
<<<<<<< HEAD
    def query_places_data(query: str):
        """Query Google Places."""
        logger.info(f"Search for places : {query}")

        # Return dummy places data instead of calling Google Places API
        dummy_places = {
            "places": [
                {
                    "id": "place_1",
                    "displayName": {"text": "Heathrow Airport", "languageCode": "en"},
                    "formattedAddress": "London TW6, UK",
                },
                {
                    "id": "place_2",
                    "displayName": {"text": "Tower of London", "languageCode": "en"},
                    "formattedAddress": "London EC3N 4AB, UK",
                },
                {
                    "id": "place_3",
                    "displayName": {"text": "London Bridge", "languageCode": "en"},
                    "formattedAddress": "London Bridge, London, UK",
                },
                {
                    "id": "place_4",
                    "displayName": {"text": "Big Ben", "languageCode": "en"},
                    "formattedAddress": "Westminster, London SW1A 0AA, UK",
                },
                {
                    "id": "place_5",
                    "displayName": {"text": "British Museum", "languageCode": "en"},
                    "formattedAddress": "Great Russell St, Bloomsbury, London WC1B 3DG, UK",
                },
            ]
        }

        # Filter places based on query if needed
        query_lower = query.lower()
        if "airport" in query_lower:
            return {"places": [dummy_places["places"][0]]}  # Return Heathrow
        elif "museum" in query_lower:
            return {"places": [dummy_places["places"][4]]}  # Return British Museum
        elif "bridge" in query_lower:
            return {"places": [dummy_places["places"][2]]}  # Return London Bridge

        # Return all places by default
        return dummy_places

    @mcp.tool()
    def search_flights(
        departure_airport: str, arrival_airport: str, start_date: str, end_date: str
    ):
        """Search for flights with specific parameters."""
        logger.info(
            f"Search flights: {departure_airport} to {arrival_airport}, {start_date} to {end_date}"
        )

        # Return dummy flight search results
        dummy_flight_results = [
            {
                "id": 1,
                "carrier": "British Airways",
                "flight_number": "BA287",
                "departure_airport": departure_airport,
                "arrival_airport": arrival_airport,
                "departure_date": start_date,
                "departure_time": "10:30",
                "arrival_time": "22:45",
                "ticket_class": "ECONOMY",
                "price": 850.00,
                "duration": "11h 15m",
            },
            {
                "id": 2,
                "carrier": "Virgin Atlantic",
                "flight_number": "VS19",
                "departure_airport": departure_airport,
                "arrival_airport": arrival_airport,
                "departure_date": start_date,
                "departure_time": "14:20",
                "arrival_time": "02:35+1",
                "ticket_class": "BUSINESS",
                "price": 2400.00,
                "duration": "11h 15m",
            },
        ]

        return {"flights": dummy_flight_results}

    @mcp.tool()
    def search_hotels(location: str, check_in_date: str, check_out_date: str):
        """Search for hotels with specific parameters."""
        logger.info(f"Search hotels: {location}, {check_in_date} to {check_out_date}")

        # Return dummy hotel search results
        dummy_hotel_results = [
            {
                "id": 1,
                "name": "The Langham London",
                "location": location,
                "check_in_date": check_in_date,
                "check_out_date": check_out_date,
                "room_type": "SUITE",
                "hotel_type": "LUXURY",
                "price_per_night": 450.00,
                "total_price": 1350.00,  # 3 nights
                "amenities": ["WiFi", "Spa", "Fitness Center", "Restaurant"],
                "rating": 4.8,
            },
            {
                "id": 2,
                "name": "Premier Inn London",
                "location": location,
                "check_in_date": check_in_date,
                "check_out_date": check_out_date,
                "room_type": "STANDARD",
                "hotel_type": "BUDGET",
                "price_per_night": 120.00,
                "total_price": 360.00,  # 3 nights
                "amenities": ["WiFi", "Restaurant"],
                "rating": 4.2,
            },
        ]

        return {"hotels": dummy_hotel_results}
=======
    def semantic_code_search(query: str, file_pattern: str = "*", language: str = "python"):
        """Perform semantic code search across the codebase."""
        logger.info(f'Semantic code search: {query} in {file_pattern} files (language: {language})')
        
        # Return dummy semantic search results
        dummy_search_results = [
            {
                "file_path": "backend/app/api/routes/agents.py",
                "line_number": 25,
                "code_snippet": "async def query_agent(request: AgentQueryRequest, current_user: User = Depends(get_current_user)):",
                "match_type": "semantic",
                "confidence_score": 0.95,
                "context": "FastAPI endpoint for querying agents with authentication",
                "function_name": "query_agent",
                "class_name": None,
                "docstring": "Query an agent with a specific request"
            },
            {
                "file_path": "backend/app/services/agent_service.py",
                "line_number": 67,
                "code_snippet": "async def query_agent(self, agent_type: str, query: str, context_id: str, task_id: str):",
                "match_type": "semantic",
                "confidence_score": 0.92,
                "context": "Service layer method for agent queries with streaming support",
                "function_name": "query_agent",
                "class_name": "AgentService",
                "docstring": "Query an agent and return streaming responses"
            },
            {
                "file_path": "backend/app/a2a_mcp/src/a2a_mcp/agents/orchestrator_agent.py",
                "line_number": 156,
                "code_snippet": "async def stream(self, query, context_id, task_id) -> AsyncIterable[dict[str, any]]:",
                "match_type": "semantic",
                "confidence_score": 0.88,
                "context": "Orchestrator agent streaming method for handling complex queries",
                "function_name": "stream",
                "class_name": "OrchestratorAgent",
                "docstring": "Execute and stream response"
            }
        ]
        
        # Filter results based on query content
        if 'authentication' in query.lower() or 'auth' in query.lower():
            auth_results = [
                {
                    "file_path": "backend/app/core/security.py",
                    "line_number": 45,
                    "code_snippet": "def create_access_token(subject: str, expires_delta: timedelta = None):",
                    "match_type": "semantic",
                    "confidence_score": 0.94,
                    "context": "JWT token creation for authentication",
                    "function_name": "create_access_token",
                    "class_name": None,
                    "docstring": "Create access token for authentication"
                },
                {
                    "file_path": "backend/app/api/deps.py",
                    "line_number": 23,
                    "code_snippet": "def get_current_user(session: Session = Depends(get_session), token: str = Depends(oauth2_scheme)):",
                    "match_type": "semantic",
                    "confidence_score": 0.91,
                    "context": "Dependency for getting current authenticated user",
                    "function_name": "get_current_user",
                    "class_name": None,
                    "docstring": "Get current authenticated user from token"
                }
            ]
            return {"search_results": auth_results}
        
        return {"search_results": dummy_search_results}

    @mcp.tool()
    def analyze_code_quality(file_path: str, analysis_type: str = "comprehensive"):
        """Analyze code quality for a specific file or pattern."""
        logger.info(f'Code quality analysis: {file_path} (type: {analysis_type})')
        
        # Return dummy code analysis results
        dummy_analysis_results = {
            "file_path": file_path,
            "analysis_type": analysis_type,
            "issues": [
                {
                    "line_number": 45,
                    "severity": "medium",
                    "description": "Function has too many parameters (6/5)",
                    "suggestion": "Consider using a configuration object or breaking the function into smaller parts",
                    "rule": "complexity/max-params"
                },
                {
                    "line_number": 78,
                    "severity": "low",
                    "description": "Missing type annotation for return value",
                    "suggestion": "Add return type annotation: -> Dict[str, Any]",
                    "rule": "type-hints/missing-return-type"
                },
                {
                    "line_number": 112,
                    "severity": "high",
                    "description": "Potential SQL injection vulnerability",
                    "suggestion": "Use parameterized queries or ORM methods",
                    "rule": "security/sql-injection"
                }
            ],
            "metrics": {
                "complexity": 7.2,
                "maintainability": 8.5,
                "test_coverage": 85.0,
                "lines_of_code": 156,
                "cyclomatic_complexity": 12,
                "technical_debt_ratio": 0.08
            },
            "suggestions": [
                "Consider breaking down large functions into smaller, more focused functions",
                "Add comprehensive docstrings to all public methods",
                "Implement error handling for edge cases",
                "Add unit tests for uncovered code paths"
            ]
        }
        
        # Customize results based on analysis type
        if analysis_type == "security":
            dummy_analysis_results["issues"] = [
                issue for issue in dummy_analysis_results["issues"] 
                if issue["severity"] == "high" or "security" in issue["rule"]
            ]
        elif analysis_type == "performance":
            dummy_analysis_results["issues"] = [
                {
                    "line_number": 34,
                    "severity": "medium",
                    "description": "Inefficient database query in loop",
                    "suggestion": "Use bulk operations or optimize with joins",
                    "rule": "performance/n-plus-one-query"
                }
            ]
        
        return dummy_analysis_results

    @mcp.tool()
    def generate_documentation(file_path: str, doc_type: str = "docstrings", style: str = "google"):
        """Generate documentation for code files."""
        logger.info(f'Generate documentation: {file_path} (type: {doc_type}, style: {style})')
        
        # Return dummy documentation results
        dummy_doc_results = {
            "file_path": file_path,
            "documentation_type": doc_type,
            "style": style,
            "generated_docs": {
                "module_docstring": f'"""{file_path.split("/")[-1].replace(".py", "")} module.\n\nThis module provides functionality for code search and analysis.\n\nTypical usage example:\n\n    from {file_path.split("/")[-1].replace(".py", "")} import main_function\n    result = main_function()\n"""',
                "function_docstrings": [
                    {
                        "function_name": "query_agent",
                        "docstring": '"""Query an agent with a specific request.\n\nArgs:\n    request: AgentQueryRequest containing query and context information\n    current_user: User object for authentication\n\nReturns:\n    AgentQueryResponse: Response containing agent results\n\nRaises:\n    HTTPException: If query validation fails or agent is unavailable\n"""'
                    },
                    {
                        "function_name": "get_agents_status",
                        "docstring": '"""Get status of all available agents.\n\nReturns:\n    List[AgentStatusResponse]: List of agent status information\n\nRaises:\n    HTTPException: If unable to retrieve agent status\n"""'
                    }
                ],
                "class_docstrings": [
                    {
                        "class_name": "AgentQueryRequest",
                        "docstring": '"""Request model for agent queries.\n\nAttributes:\n    query: The search query string\n    context_id: Unique identifier for the session context\n    agent_type: Type of agent to query (orchestrator, code_search, etc.)\n"""'
                    }
                ]
            },
            "existing_docs": {
                "coverage_score": 65.0,
                "missing_docstrings": ["helper_function", "internal_method"],
                "outdated_docstrings": ["legacy_function"]
            },
            "suggestions": [
                "Add comprehensive module-level docstring",
                "Include type hints in all function signatures",
                "Add examples in docstrings for complex functions",
                "Document exception handling patterns"
            ]
        }
        
        # Customize based on documentation type
        if doc_type == "api_docs":
            dummy_doc_results["generated_docs"]["api_spec"] = {
                "openapi_version": "3.0.0",
                "info": {
                    "title": "Code Search API",
                    "version": "1.0.0"
                },
                "paths": {
                    "/agents/query": {
                        "post": {
                            "summary": "Query an agent",
                            "parameters": ["request", "current_user"],
                            "responses": {
                                "200": {"description": "Successful response"}
                            }
                        }
                    }
                }
            }
        
        return dummy_doc_results

    @mcp.tool()
    def search_code_patterns(pattern: str, file_extensions: list = None, exclude_dirs: list = None):
        """Search for specific code patterns using regex or AST analysis."""
        logger.info(f'Search code patterns: {pattern}')
        
        if file_extensions is None:
            file_extensions = [".py", ".js", ".ts", ".java"]
        if exclude_dirs is None:
            exclude_dirs = ["node_modules", "__pycache__", ".git"]
        
        # Return dummy pattern search results
        dummy_pattern_results = {
            "pattern": pattern,
            "file_extensions": file_extensions,
            "exclude_dirs": exclude_dirs,
            "matches": [
                {
                    "file_path": "backend/app/api/routes/agents.py",
                    "line_number": 15,
                    "match": "from fastapi import APIRouter, HTTPException, Depends",
                    "context": "Import statement for FastAPI dependencies",
                    "pattern_type": "import"
                },
                {
                    "file_path": "backend/app/services/agent_service.py", 
                    "line_number": 8,
                    "match": "from typing import Any, Dict, List, Optional, AsyncIterator",
                    "context": "Type hint imports",
                    "pattern_type": "import"
                },
                {
                    "file_path": "backend/app/core/security.py",
                    "line_number": 12,
                    "match": "from datetime import datetime, timedelta",
                    "context": "DateTime utilities import",
                    "pattern_type": "import"
                }
            ],
            "summary": {
                "total_matches": 3,
                "files_searched": 45,
                "pattern_type": "regex",
                "search_time_ms": 234
            }
        }
        
        # Customize based on pattern type
        if "async def" in pattern:
            dummy_pattern_results["matches"] = [
                {
                    "file_path": "backend/app/api/routes/agents.py",
                    "line_number": 25,
                    "match": "async def query_agent(request: AgentQueryRequest, current_user: User = Depends(get_current_user)):",
                    "context": "Async FastAPI endpoint",
                    "pattern_type": "function_definition"
                },
                {
                    "file_path": "backend/app/services/agent_service.py",
                    "line_number": 67,
                    "match": "async def query_agent(self, agent_type: str, query: str, context_id: str, task_id: str):",
                    "context": "Async service method",
                    "pattern_type": "function_definition"
                }
            ]
        
        return dummy_pattern_results
>>>>>>> 514d5423

    @mcp.tool()
    def query_code_database(query: str) -> dict:
        """Query the code analysis database with SQL-like syntax.
        
        This tool provides access to indexed code information including:
        - Functions and their signatures
        - Classes and their methods
        - Import dependencies
        - Code metrics and analysis results
        
        Args:
            query: SQL-like query string to execute against the code database
            
        Returns:
            Dictionary containing query results
        """
<<<<<<< HEAD
        # Return dummy data instead of querying real database
        logger.info(f"Query received: {query}")

        # Parse the query to determine what type of data to return
        query_lower = query.lower()

        if "flights" in query_lower:
            # Return dummy flight data
            dummy_flights = [
                {
                    "id": 1,
                    "carrier": "British Airways",
                    "flight_number": 287,
                    "from_airport": "SFO",
                    "to_airport": "LHR",
                    "ticket_class": "BUSINESS",
                    "price": 2500.00,
                },
                {
                    "id": 2,
                    "carrier": "Virgin Atlantic",
                    "flight_number": 19,
                    "from_airport": "SFO",
                    "to_airport": "LHR",
                    "ticket_class": "ECONOMY",
                    "price": 800.00,
                },
                {
                    "id": 3,
                    "carrier": "British Airways",
                    "flight_number": 286,
                    "from_airport": "LHR",
                    "to_airport": "SFO",
                    "ticket_class": "BUSINESS",
                    "price": 2500.00,
                },
                {
                    "id": 4,
                    "carrier": "Virgin Atlantic",
                    "flight_number": 20,
                    "from_airport": "LHR",
                    "to_airport": "SFO",
                    "ticket_class": "ECONOMY",
                    "price": 800.00,
                },
            ]

            # Filter based on query parameters if possible
            if "business" in query_lower:
                result_flights = [
                    f for f in dummy_flights if f["ticket_class"] == "BUSINESS"
                ]
            elif "economy" in query_lower:
                result_flights = [
                    f for f in dummy_flights if f["ticket_class"] == "ECONOMY"
                ]
            else:
                result_flights = dummy_flights[:2]  # Return first 2 by default

            return json.dumps({"results": result_flights})

        elif "hotels" in query_lower:
            # Return dummy hotel data
            dummy_hotels = [
                {
                    "id": 1,
                    "name": "The Langham London",
                    "city": "London",
                    "hotel_type": "HOTEL",
                    "room_type": "SUITE",
                    "price_per_night": 450.00,
                },
                {
                    "id": 2,
                    "name": "Premier Inn London",
                    "city": "London",
                    "hotel_type": "HOTEL",
                    "room_type": "STANDARD",
                    "price_per_night": 120.00,
                },
                {
                    "id": 3,
                    "name": "Cozy London Flat",
                    "city": "London",
                    "hotel_type": "AIRBNB",
                    "room_type": "DOUBLE",
                    "price_per_night": 85.00,
                },
            ]

            # Filter based on query parameters
            if "suite" in query_lower:
                result_hotels = [h for h in dummy_hotels if h["room_type"] == "SUITE"]
            elif "airbnb" in query_lower:
                result_hotels = [h for h in dummy_hotels if h["hotel_type"] == "AIRBNB"]
            else:
                result_hotels = dummy_hotels[:2]  # Return first 2 by default

            return json.dumps({"results": result_hotels})

        elif "rental_cars" in query_lower or "cars" in query_lower:
            # Return dummy car rental data
            dummy_cars = [
                {
                    "id": 1,
                    "provider": "Hertz",
                    "city": "London",
                    "type_of_car": "SEDAN",
                    "daily_rate": 65.00,
                },
                {
                    "id": 2,
                    "provider": "Enterprise",
                    "city": "London",
                    "type_of_car": "SUV",
                    "daily_rate": 85.00,
                },
                {
                    "id": 3,
                    "provider": "Budget",
                    "city": "London",
                    "type_of_car": "TRUCK",
                    "daily_rate": 95.00,
                },
            ]

            # Filter based on query parameters
            if "suv" in query_lower:
                result_cars = [c for c in dummy_cars if c["type_of_car"] == "SUV"]
            elif "sedan" in query_lower:
                result_cars = [c for c in dummy_cars if c["type_of_car"] == "SEDAN"]
            else:
                result_cars = dummy_cars[:2]  # Return first 2 by default

            return json.dumps({"results": result_cars})

        # Default empty result
        return json.dumps({"results": []})

    @mcp.tool()
    def get_embeddings(text: str) -> dict:
        """Generate embeddings using Google Generative AI"""
        return genai.embed_content(
            model=MODEL,
            content=text,
            task_type="retrieval_document",
        )["embedding"]
=======
        logger.info(f'Query code database: {query}')
        
        # Parse the query to determine what type of data to return
        query_lower = query.lower()
        
        if 'functions' in query_lower:
            # Return dummy function data
            dummy_functions = [
                {
                    "id": 1,
                    "name": "query_agent",
                    "file_path": "backend/app/api/routes/agents.py",
                    "line_number": 25,
                    "signature": "async def query_agent(request: AgentQueryRequest, current_user: User = Depends(get_current_user))",
                    "return_type": "AgentQueryResponse",
                    "complexity": 5,
                    "is_async": True,
                    "is_public": True
                },
                {
                    "id": 2,
                    "name": "get_agents_status",
                    "file_path": "backend/app/api/routes/agents.py",
                    "line_number": 45,
                    "signature": "async def get_agents_status(current_user: User = Depends(get_current_user))",
                    "return_type": "List[AgentStatusResponse]",
                    "complexity": 3,
                    "is_async": True,
                    "is_public": True
                }
            ]
            
            # Filter based on query parameters
            if 'async' in query_lower:
                result_functions = [f for f in dummy_functions if f['is_async']]
            elif 'public' in query_lower:
                result_functions = [f for f in dummy_functions if f['is_public']]
            else:
                result_functions = dummy_functions
                
            return {'results': result_functions}
            
        elif 'classes' in query_lower:
            # Return dummy class data
            dummy_classes = [
                {
                    "id": 1,
                    "name": "AgentService",
                    "file_path": "backend/app/services/agent_service.py",
                    "line_number": 15,
                    "methods": ["query_agent", "get_agent_status", "clear_agent_context"],
                    "is_abstract": False,
                    "inheritance": ["object"]
                },
                {
                    "id": 2,
                    "name": "OrchestratorAgent",
                    "file_path": "backend/app/a2a_mcp/src/a2a_mcp/agents/orchestrator_agent.py",
                    "line_number": 25,
                    "methods": ["stream", "generate_summary", "clear_state"],
                    "is_abstract": False,
                    "inheritance": ["BaseAgent"]
                }
            ]
            
            return {'results': dummy_classes}
            
        elif 'imports' in query_lower:
            # Return dummy import data
            dummy_imports = [
                {
                    "id": 1,
                    "module": "fastapi",
                    "imported_items": ["APIRouter", "HTTPException", "Depends"],
                    "file_path": "backend/app/api/routes/agents.py",
                    "line_number": 1,
                    "is_standard_library": False
                },
                {
                    "id": 2,
                    "module": "typing",
                    "imported_items": ["Any", "Dict", "List", "Optional"],
                    "file_path": "backend/app/services/agent_service.py",
                    "line_number": 5,
                    "is_standard_library": True
                }
            ]
            
            return {'results': dummy_imports}
        
        # Default empty result
        return {'results': []}
>>>>>>> 514d5423

    @mcp.tool()
    def download_repo_as_zip(github_url: str) -> zipfile.ZipFile:
        """Download GitHub repo as a ZIP archive"""

        owner_repo = github_url.rstrip("/").split("github.com/")[-1]
        zip_url = f"https://github.com/{owner_repo}/archive/refs/heads/master.zip"
        response = requests.get(zip_url)
        if response.status_code != 200:
            # fallback to main branch
            zip_url = f"https://github.com/{owner_repo}/archive/refs/heads/main.zip"
            response = requests.get(zip_url)
            if response.status_code != 200:
                raise Exception("Could not download repository ZIP.")
        return zipfile.ZipFile(io.BytesIO(response.content))

    @mcp.tool()
    def save_repo_to_vector_db(zip_file: zipfile.ZipFile) -> str:
        """Save repository content to a vector database."""
        try:
            conn = psycopg2.connect(
                dbname="your_db_name",
                user="your_user",
                password="your_password",
                host="your-db-name.internal",  # or "localhost" with proxy
                port=5432,
                sslmode="require",
            )
            cursor = conn.cursor()
            cursor.execute(
                """
                CREATE TABLE IF NOT EXISTS repo_files (
                    id INTEGER PRIMARY KEY AUTOINCREMENT,
                    file_name TEXT,
                    content TEXT,
                    embedding BLOB
                )
                """
            )

            for file_info in zip_file.infolist():
                if not file_info.is_dir() and file_info.filename.endswith(".py"):
                    with zip_file.open(file_info) as f:
                        content = f.read().decode("utf-8")
                        embedding = generate_embeddings(content)
                        cursor.execute(
                            "INSERT INTO repo_files (file_name, content, embedding) VALUES (?, ?, ?)",
                            (file_info.filename, content, json.dumps(embedding)),
                        )

            conn.commit()
            conn.close()
            return "Repository saved to vector database successfully."
        except Exception as e:
            logger.error(f"Error saving repo to vector DB: {e}")
            return f"Error saving repo to vector DB: {e}"

    @mcp.tool()
    def extract_text_files(zip_file: zipfile.ZipFile):
        """Extract text/code files from the ZIP and return as {filename: content}"""
        file_contents = {}
        with tempfile.TemporaryDirectory() as tmpdirname:
            zip_file.extractall(tmpdirname)
            for root, _, files in os.walk(tmpdirname):
                for file in files:
                    ext = os.path.splitext(file)[1]
                    if ext in ALLOWED_EXTENSIONS:
                        file_path = os.path.join(root, file)
                        try:
                            with open(file_path, "r", encoding="utf-8") as f:
                                content = f.read()
                                if content.strip():  # Skip empty files
                                    relative_path = os.path.relpath(
                                        file_path, tmpdirname
                                    )
                                    file_contents[relative_path] = content
                        except Exception:
                            pass  # Skip unreadable files
        return file_contents

    @mcp.resource("resource://agent_cards/list", mime_type="application/json")
    def get_agent_cards() -> dict:
        """Retrieves all loaded agent cards as a json / dictionary for the MCP resource endpoint.

        This function serves as the handler for the MCP resource identified by
        the URI 'resource://agent_cards/list'.

        Returns:
            A json / dictionary structured as {'agent_cards': [...]}, where the value is a
            list containing all the loaded agent card dictionaries. Returns
            {'agent_cards': []} if the data cannot be retrieved.
        """
        resources = {}
        logger.info("Starting read resources")
        resources["agent_cards"] = df["card_uri"].to_list()
        return resources

    @mcp.resource("resource://agent_cards/{card_name}", mime_type="application/json")
    def get_agent_card(card_name: str) -> dict:
        """Retrieves an agent card as a json / dictionary for the MCP resource endpoint.

        This function serves as the handler for the MCP resource identified by
        the URI 'resource://agent_cards/{card_name}'.

        Returns:
            A json / dictionary
        """
        resources = {}
        logger.info(f"Starting read resource resource://agent_cards/{card_name}")
        resources["agent_card"] = (
            df.loc[
                df["card_uri"] == f"resource://agent_cards/{card_name}",
                "agent_card",
            ]
        ).to_list()

        return resources

    logger.info(f"Agent cards MCP Server at {host}:{port} and transport {transport}")
    mcp.run(transport=transport)<|MERGE_RESOLUTION|>--- conflicted
+++ resolved
@@ -20,19 +20,10 @@
 
 logger = get_logger(__name__)
 # Calculate the path to agent_cards directory relative to this file
-<<<<<<< HEAD
 AGENT_CARDS_DIR = Path(__file__).parent.parent.parent.parent / "agent_cards"
 MODEL = "models/embedding-001"
-SQLLITE_DB = (
-    Path(__file__).parent.parent.parent.parent.parent.parent / "travel_agency.db"
-)
-PLACES_API_URL = "https://places.googleapis.com/v1/places:searchText"
-ALLOWED_EXTENSIONS = {".py", ".md", ".txt", ".c", ".cpp", ".js"}  # Customize this list
-=======
-AGENT_CARDS_DIR = Path(__file__).parent.parent.parent.parent / 'agent_cards'
-MODEL = 'models/embedding-001'
-SQLLITE_DB = Path(__file__).parent.parent.parent.parent.parent.parent / 'code_search.db'
->>>>>>> 514d5423
+SQLLITE_DB = Path(__file__).parent.parent.parent.parent.parent.parent / "code_search.db"
+ALLOWED_EXTENSIONS = {".py", ".js", ".ts", ".java", ".c", ".cpp", ".go", ".rb"}
 
 
 def init_api_key():
@@ -227,136 +218,14 @@
             return json.dumps({"error": f"Failed to find agent: {str(e)}"})
 
     @mcp.tool()
-<<<<<<< HEAD
-    def query_places_data(query: str):
-        """Query Google Places."""
-        logger.info(f"Search for places : {query}")
-
-        # Return dummy places data instead of calling Google Places API
-        dummy_places = {
-            "places": [
-                {
-                    "id": "place_1",
-                    "displayName": {"text": "Heathrow Airport", "languageCode": "en"},
-                    "formattedAddress": "London TW6, UK",
-                },
-                {
-                    "id": "place_2",
-                    "displayName": {"text": "Tower of London", "languageCode": "en"},
-                    "formattedAddress": "London EC3N 4AB, UK",
-                },
-                {
-                    "id": "place_3",
-                    "displayName": {"text": "London Bridge", "languageCode": "en"},
-                    "formattedAddress": "London Bridge, London, UK",
-                },
-                {
-                    "id": "place_4",
-                    "displayName": {"text": "Big Ben", "languageCode": "en"},
-                    "formattedAddress": "Westminster, London SW1A 0AA, UK",
-                },
-                {
-                    "id": "place_5",
-                    "displayName": {"text": "British Museum", "languageCode": "en"},
-                    "formattedAddress": "Great Russell St, Bloomsbury, London WC1B 3DG, UK",
-                },
-            ]
-        }
-
-        # Filter places based on query if needed
-        query_lower = query.lower()
-        if "airport" in query_lower:
-            return {"places": [dummy_places["places"][0]]}  # Return Heathrow
-        elif "museum" in query_lower:
-            return {"places": [dummy_places["places"][4]]}  # Return British Museum
-        elif "bridge" in query_lower:
-            return {"places": [dummy_places["places"][2]]}  # Return London Bridge
-
-        # Return all places by default
-        return dummy_places
-
-    @mcp.tool()
-    def search_flights(
-        departure_airport: str, arrival_airport: str, start_date: str, end_date: str
+    def semantic_code_search(
+        query: str, file_pattern: str = "*", language: str = "python"
     ):
-        """Search for flights with specific parameters."""
+        """Perform semantic code search across the codebase."""
         logger.info(
-            f"Search flights: {departure_airport} to {arrival_airport}, {start_date} to {end_date}"
+            f"Semantic code search: {query} in {file_pattern} files (language: {language})"
         )
 
-        # Return dummy flight search results
-        dummy_flight_results = [
-            {
-                "id": 1,
-                "carrier": "British Airways",
-                "flight_number": "BA287",
-                "departure_airport": departure_airport,
-                "arrival_airport": arrival_airport,
-                "departure_date": start_date,
-                "departure_time": "10:30",
-                "arrival_time": "22:45",
-                "ticket_class": "ECONOMY",
-                "price": 850.00,
-                "duration": "11h 15m",
-            },
-            {
-                "id": 2,
-                "carrier": "Virgin Atlantic",
-                "flight_number": "VS19",
-                "departure_airport": departure_airport,
-                "arrival_airport": arrival_airport,
-                "departure_date": start_date,
-                "departure_time": "14:20",
-                "arrival_time": "02:35+1",
-                "ticket_class": "BUSINESS",
-                "price": 2400.00,
-                "duration": "11h 15m",
-            },
-        ]
-
-        return {"flights": dummy_flight_results}
-
-    @mcp.tool()
-    def search_hotels(location: str, check_in_date: str, check_out_date: str):
-        """Search for hotels with specific parameters."""
-        logger.info(f"Search hotels: {location}, {check_in_date} to {check_out_date}")
-
-        # Return dummy hotel search results
-        dummy_hotel_results = [
-            {
-                "id": 1,
-                "name": "The Langham London",
-                "location": location,
-                "check_in_date": check_in_date,
-                "check_out_date": check_out_date,
-                "room_type": "SUITE",
-                "hotel_type": "LUXURY",
-                "price_per_night": 450.00,
-                "total_price": 1350.00,  # 3 nights
-                "amenities": ["WiFi", "Spa", "Fitness Center", "Restaurant"],
-                "rating": 4.8,
-            },
-            {
-                "id": 2,
-                "name": "Premier Inn London",
-                "location": location,
-                "check_in_date": check_in_date,
-                "check_out_date": check_out_date,
-                "room_type": "STANDARD",
-                "hotel_type": "BUDGET",
-                "price_per_night": 120.00,
-                "total_price": 360.00,  # 3 nights
-                "amenities": ["WiFi", "Restaurant"],
-                "rating": 4.2,
-            },
-        ]
-
-        return {"hotels": dummy_hotel_results}
-=======
-    def semantic_code_search(query: str, file_pattern: str = "*", language: str = "python"):
-        """Perform semantic code search across the codebase."""
-        logger.info(f'Semantic code search: {query} in {file_pattern} files (language: {language})')
-        
         # Return dummy semantic search results
         dummy_search_results = [
             {
@@ -368,7 +237,7 @@
                 "context": "FastAPI endpoint for querying agents with authentication",
                 "function_name": "query_agent",
                 "class_name": None,
-                "docstring": "Query an agent with a specific request"
+                "docstring": "Query an agent with a specific request",
             },
             {
                 "file_path": "backend/app/services/agent_service.py",
@@ -379,7 +248,7 @@
                 "context": "Service layer method for agent queries with streaming support",
                 "function_name": "query_agent",
                 "class_name": "AgentService",
-                "docstring": "Query an agent and return streaming responses"
+                "docstring": "Query an agent and return streaming responses",
             },
             {
                 "file_path": "backend/app/a2a_mcp/src/a2a_mcp/agents/orchestrator_agent.py",
@@ -390,12 +259,12 @@
                 "context": "Orchestrator agent streaming method for handling complex queries",
                 "function_name": "stream",
                 "class_name": "OrchestratorAgent",
-                "docstring": "Execute and stream response"
-            }
+                "docstring": "Execute and stream response",
+            },
         ]
-        
+
         # Filter results based on query content
-        if 'authentication' in query.lower() or 'auth' in query.lower():
+        if "authentication" in query.lower() or "auth" in query.lower():
             auth_results = [
                 {
                     "file_path": "backend/app/core/security.py",
@@ -406,7 +275,7 @@
                     "context": "JWT token creation for authentication",
                     "function_name": "create_access_token",
                     "class_name": None,
-                    "docstring": "Create access token for authentication"
+                    "docstring": "Create access token for authentication",
                 },
                 {
                     "file_path": "backend/app/api/deps.py",
@@ -417,18 +286,18 @@
                     "context": "Dependency for getting current authenticated user",
                     "function_name": "get_current_user",
                     "class_name": None,
-                    "docstring": "Get current authenticated user from token"
-                }
+                    "docstring": "Get current authenticated user from token",
+                },
             ]
             return {"search_results": auth_results}
-        
+
         return {"search_results": dummy_search_results}
 
     @mcp.tool()
     def analyze_code_quality(file_path: str, analysis_type: str = "comprehensive"):
         """Analyze code quality for a specific file or pattern."""
-        logger.info(f'Code quality analysis: {file_path} (type: {analysis_type})')
-        
+        logger.info(f"Code quality analysis: {file_path} (type: {analysis_type})")
+
         # Return dummy code analysis results
         dummy_analysis_results = {
             "file_path": file_path,
@@ -439,22 +308,22 @@
                     "severity": "medium",
                     "description": "Function has too many parameters (6/5)",
                     "suggestion": "Consider using a configuration object or breaking the function into smaller parts",
-                    "rule": "complexity/max-params"
+                    "rule": "complexity/max-params",
                 },
                 {
                     "line_number": 78,
                     "severity": "low",
                     "description": "Missing type annotation for return value",
                     "suggestion": "Add return type annotation: -> Dict[str, Any]",
-                    "rule": "type-hints/missing-return-type"
+                    "rule": "type-hints/missing-return-type",
                 },
                 {
                     "line_number": 112,
                     "severity": "high",
                     "description": "Potential SQL injection vulnerability",
                     "suggestion": "Use parameterized queries or ORM methods",
-                    "rule": "security/sql-injection"
-                }
+                    "rule": "security/sql-injection",
+                },
             ],
             "metrics": {
                 "complexity": 7.2,
@@ -462,20 +331,21 @@
                 "test_coverage": 85.0,
                 "lines_of_code": 156,
                 "cyclomatic_complexity": 12,
-                "technical_debt_ratio": 0.08
+                "technical_debt_ratio": 0.08,
             },
             "suggestions": [
                 "Consider breaking down large functions into smaller, more focused functions",
                 "Add comprehensive docstrings to all public methods",
                 "Implement error handling for edge cases",
-                "Add unit tests for uncovered code paths"
-            ]
+                "Add unit tests for uncovered code paths",
+            ],
         }
-        
+
         # Customize results based on analysis type
         if analysis_type == "security":
             dummy_analysis_results["issues"] = [
-                issue for issue in dummy_analysis_results["issues"] 
+                issue
+                for issue in dummy_analysis_results["issues"]
                 if issue["severity"] == "high" or "security" in issue["rule"]
             ]
         elif analysis_type == "performance":
@@ -485,17 +355,21 @@
                     "severity": "medium",
                     "description": "Inefficient database query in loop",
                     "suggestion": "Use bulk operations or optimize with joins",
-                    "rule": "performance/n-plus-one-query"
+                    "rule": "performance/n-plus-one-query",
                 }
             ]
-        
+
         return dummy_analysis_results
 
     @mcp.tool()
-    def generate_documentation(file_path: str, doc_type: str = "docstrings", style: str = "google"):
+    def generate_documentation(
+        file_path: str, doc_type: str = "docstrings", style: str = "google"
+    ):
         """Generate documentation for code files."""
-        logger.info(f'Generate documentation: {file_path} (type: {doc_type}, style: {style})')
-        
+        logger.info(
+            f"Generate documentation: {file_path} (type: {doc_type}, style: {style})"
+        )
+
         # Return dummy documentation results
         dummy_doc_results = {
             "file_path": file_path,
@@ -506,41 +380,38 @@
                 "function_docstrings": [
                     {
                         "function_name": "query_agent",
-                        "docstring": '"""Query an agent with a specific request.\n\nArgs:\n    request: AgentQueryRequest containing query and context information\n    current_user: User object for authentication\n\nReturns:\n    AgentQueryResponse: Response containing agent results\n\nRaises:\n    HTTPException: If query validation fails or agent is unavailable\n"""'
+                        "docstring": '"""Query an agent with a specific request.\n\nArgs:\n    request: AgentQueryRequest containing query and context information\n    current_user: User object for authentication\n\nReturns:\n    AgentQueryResponse: Response containing agent results\n\nRaises:\n    HTTPException: If query validation fails or agent is unavailable\n"""',
                     },
                     {
                         "function_name": "get_agents_status",
-                        "docstring": '"""Get status of all available agents.\n\nReturns:\n    List[AgentStatusResponse]: List of agent status information\n\nRaises:\n    HTTPException: If unable to retrieve agent status\n"""'
-                    }
+                        "docstring": '"""Get status of all available agents.\n\nReturns:\n    List[AgentStatusResponse]: List of agent status information\n\nRaises:\n    HTTPException: If unable to retrieve agent status\n"""',
+                    },
                 ],
                 "class_docstrings": [
                     {
                         "class_name": "AgentQueryRequest",
-                        "docstring": '"""Request model for agent queries.\n\nAttributes:\n    query: The search query string\n    context_id: Unique identifier for the session context\n    agent_type: Type of agent to query (orchestrator, code_search, etc.)\n"""'
+                        "docstring": '"""Request model for agent queries.\n\nAttributes:\n    query: The search query string\n    context_id: Unique identifier for the session context\n    agent_type: Type of agent to query (orchestrator, code_search, etc.)\n"""',
                     }
-                ]
+                ],
             },
             "existing_docs": {
                 "coverage_score": 65.0,
                 "missing_docstrings": ["helper_function", "internal_method"],
-                "outdated_docstrings": ["legacy_function"]
+                "outdated_docstrings": ["legacy_function"],
             },
             "suggestions": [
                 "Add comprehensive module-level docstring",
                 "Include type hints in all function signatures",
                 "Add examples in docstrings for complex functions",
-                "Document exception handling patterns"
-            ]
+                "Document exception handling patterns",
+            ],
         }
-        
+
         # Customize based on documentation type
         if doc_type == "api_docs":
             dummy_doc_results["generated_docs"]["api_spec"] = {
                 "openapi_version": "3.0.0",
-                "info": {
-                    "title": "Code Search API",
-                    "version": "1.0.0"
-                },
+                "info": {"title": "Code Search API", "version": "1.0.0"},
                 "paths": {
                     "/agents/query": {
                         "post": {
@@ -548,24 +419,26 @@
                             "parameters": ["request", "current_user"],
                             "responses": {
                                 "200": {"description": "Successful response"}
-                            }
+                            },
                         }
                     }
-                }
+                },
             }
-        
+
         return dummy_doc_results
 
     @mcp.tool()
-    def search_code_patterns(pattern: str, file_extensions: list = None, exclude_dirs: list = None):
+    def search_code_patterns(
+        pattern: str, file_extensions: list = None, exclude_dirs: list = None
+    ):
         """Search for specific code patterns using regex or AST analysis."""
-        logger.info(f'Search code patterns: {pattern}')
-        
+        logger.info(f"Search code patterns: {pattern}")
+
         if file_extensions is None:
             file_extensions = [".py", ".js", ".ts", ".java"]
         if exclude_dirs is None:
             exclude_dirs = ["node_modules", "__pycache__", ".git"]
-        
+
         # Return dummy pattern search results
         dummy_pattern_results = {
             "pattern": pattern,
@@ -577,31 +450,31 @@
                     "line_number": 15,
                     "match": "from fastapi import APIRouter, HTTPException, Depends",
                     "context": "Import statement for FastAPI dependencies",
-                    "pattern_type": "import"
-                },
-                {
-                    "file_path": "backend/app/services/agent_service.py", 
+                    "pattern_type": "import",
+                },
+                {
+                    "file_path": "backend/app/services/agent_service.py",
                     "line_number": 8,
                     "match": "from typing import Any, Dict, List, Optional, AsyncIterator",
                     "context": "Type hint imports",
-                    "pattern_type": "import"
+                    "pattern_type": "import",
                 },
                 {
                     "file_path": "backend/app/core/security.py",
                     "line_number": 12,
                     "match": "from datetime import datetime, timedelta",
                     "context": "DateTime utilities import",
-                    "pattern_type": "import"
-                }
+                    "pattern_type": "import",
+                },
             ],
             "summary": {
                 "total_matches": 3,
                 "files_searched": 45,
                 "pattern_type": "regex",
-                "search_time_ms": 234
-            }
+                "search_time_ms": 234,
+            },
         }
-        
+
         # Customize based on pattern type
         if "async def" in pattern:
             dummy_pattern_results["matches"] = [
@@ -610,191 +483,41 @@
                     "line_number": 25,
                     "match": "async def query_agent(request: AgentQueryRequest, current_user: User = Depends(get_current_user)):",
                     "context": "Async FastAPI endpoint",
-                    "pattern_type": "function_definition"
+                    "pattern_type": "function_definition",
                 },
                 {
                     "file_path": "backend/app/services/agent_service.py",
                     "line_number": 67,
                     "match": "async def query_agent(self, agent_type: str, query: str, context_id: str, task_id: str):",
                     "context": "Async service method",
-                    "pattern_type": "function_definition"
-                }
+                    "pattern_type": "function_definition",
+                },
             ]
-        
+
         return dummy_pattern_results
->>>>>>> 514d5423
 
     @mcp.tool()
     def query_code_database(query: str) -> dict:
         """Query the code analysis database with SQL-like syntax.
-        
+
         This tool provides access to indexed code information including:
         - Functions and their signatures
         - Classes and their methods
         - Import dependencies
         - Code metrics and analysis results
-        
+
         Args:
             query: SQL-like query string to execute against the code database
-            
+
         Returns:
             Dictionary containing query results
         """
-<<<<<<< HEAD
-        # Return dummy data instead of querying real database
-        logger.info(f"Query received: {query}")
+        logger.info(f"Query code database: {query}")
 
         # Parse the query to determine what type of data to return
         query_lower = query.lower()
 
-        if "flights" in query_lower:
-            # Return dummy flight data
-            dummy_flights = [
-                {
-                    "id": 1,
-                    "carrier": "British Airways",
-                    "flight_number": 287,
-                    "from_airport": "SFO",
-                    "to_airport": "LHR",
-                    "ticket_class": "BUSINESS",
-                    "price": 2500.00,
-                },
-                {
-                    "id": 2,
-                    "carrier": "Virgin Atlantic",
-                    "flight_number": 19,
-                    "from_airport": "SFO",
-                    "to_airport": "LHR",
-                    "ticket_class": "ECONOMY",
-                    "price": 800.00,
-                },
-                {
-                    "id": 3,
-                    "carrier": "British Airways",
-                    "flight_number": 286,
-                    "from_airport": "LHR",
-                    "to_airport": "SFO",
-                    "ticket_class": "BUSINESS",
-                    "price": 2500.00,
-                },
-                {
-                    "id": 4,
-                    "carrier": "Virgin Atlantic",
-                    "flight_number": 20,
-                    "from_airport": "LHR",
-                    "to_airport": "SFO",
-                    "ticket_class": "ECONOMY",
-                    "price": 800.00,
-                },
-            ]
-
-            # Filter based on query parameters if possible
-            if "business" in query_lower:
-                result_flights = [
-                    f for f in dummy_flights if f["ticket_class"] == "BUSINESS"
-                ]
-            elif "economy" in query_lower:
-                result_flights = [
-                    f for f in dummy_flights if f["ticket_class"] == "ECONOMY"
-                ]
-            else:
-                result_flights = dummy_flights[:2]  # Return first 2 by default
-
-            return json.dumps({"results": result_flights})
-
-        elif "hotels" in query_lower:
-            # Return dummy hotel data
-            dummy_hotels = [
-                {
-                    "id": 1,
-                    "name": "The Langham London",
-                    "city": "London",
-                    "hotel_type": "HOTEL",
-                    "room_type": "SUITE",
-                    "price_per_night": 450.00,
-                },
-                {
-                    "id": 2,
-                    "name": "Premier Inn London",
-                    "city": "London",
-                    "hotel_type": "HOTEL",
-                    "room_type": "STANDARD",
-                    "price_per_night": 120.00,
-                },
-                {
-                    "id": 3,
-                    "name": "Cozy London Flat",
-                    "city": "London",
-                    "hotel_type": "AIRBNB",
-                    "room_type": "DOUBLE",
-                    "price_per_night": 85.00,
-                },
-            ]
-
-            # Filter based on query parameters
-            if "suite" in query_lower:
-                result_hotels = [h for h in dummy_hotels if h["room_type"] == "SUITE"]
-            elif "airbnb" in query_lower:
-                result_hotels = [h for h in dummy_hotels if h["hotel_type"] == "AIRBNB"]
-            else:
-                result_hotels = dummy_hotels[:2]  # Return first 2 by default
-
-            return json.dumps({"results": result_hotels})
-
-        elif "rental_cars" in query_lower or "cars" in query_lower:
-            # Return dummy car rental data
-            dummy_cars = [
-                {
-                    "id": 1,
-                    "provider": "Hertz",
-                    "city": "London",
-                    "type_of_car": "SEDAN",
-                    "daily_rate": 65.00,
-                },
-                {
-                    "id": 2,
-                    "provider": "Enterprise",
-                    "city": "London",
-                    "type_of_car": "SUV",
-                    "daily_rate": 85.00,
-                },
-                {
-                    "id": 3,
-                    "provider": "Budget",
-                    "city": "London",
-                    "type_of_car": "TRUCK",
-                    "daily_rate": 95.00,
-                },
-            ]
-
-            # Filter based on query parameters
-            if "suv" in query_lower:
-                result_cars = [c for c in dummy_cars if c["type_of_car"] == "SUV"]
-            elif "sedan" in query_lower:
-                result_cars = [c for c in dummy_cars if c["type_of_car"] == "SEDAN"]
-            else:
-                result_cars = dummy_cars[:2]  # Return first 2 by default
-
-            return json.dumps({"results": result_cars})
-
-        # Default empty result
-        return json.dumps({"results": []})
-
-    @mcp.tool()
-    def get_embeddings(text: str) -> dict:
-        """Generate embeddings using Google Generative AI"""
-        return genai.embed_content(
-            model=MODEL,
-            content=text,
-            task_type="retrieval_document",
-        )["embedding"]
-=======
-        logger.info(f'Query code database: {query}')
-        
-        # Parse the query to determine what type of data to return
-        query_lower = query.lower()
-        
-        if 'functions' in query_lower:
+        if "functions" in query_lower:
             # Return dummy function data
             dummy_functions = [
                 {
@@ -806,7 +529,7 @@
                     "return_type": "AgentQueryResponse",
                     "complexity": 5,
                     "is_async": True,
-                    "is_public": True
+                    "is_public": True,
                 },
                 {
                     "id": 2,
@@ -817,21 +540,21 @@
                     "return_type": "List[AgentStatusResponse]",
                     "complexity": 3,
                     "is_async": True,
-                    "is_public": True
-                }
+                    "is_public": True,
+                },
             ]
-            
+
             # Filter based on query parameters
-            if 'async' in query_lower:
-                result_functions = [f for f in dummy_functions if f['is_async']]
-            elif 'public' in query_lower:
-                result_functions = [f for f in dummy_functions if f['is_public']]
+            if "async" in query_lower:
+                result_functions = [f for f in dummy_functions if f["is_async"]]
+            elif "public" in query_lower:
+                result_functions = [f for f in dummy_functions if f["is_public"]]
             else:
                 result_functions = dummy_functions
-                
-            return {'results': result_functions}
-            
-        elif 'classes' in query_lower:
+
+            return {"results": result_functions}
+
+        elif "classes" in query_lower:
             # Return dummy class data
             dummy_classes = [
                 {
@@ -839,9 +562,13 @@
                     "name": "AgentService",
                     "file_path": "backend/app/services/agent_service.py",
                     "line_number": 15,
-                    "methods": ["query_agent", "get_agent_status", "clear_agent_context"],
+                    "methods": [
+                        "query_agent",
+                        "get_agent_status",
+                        "clear_agent_context",
+                    ],
                     "is_abstract": False,
-                    "inheritance": ["object"]
+                    "inheritance": ["object"],
                 },
                 {
                     "id": 2,
@@ -850,13 +577,13 @@
                     "line_number": 25,
                     "methods": ["stream", "generate_summary", "clear_state"],
                     "is_abstract": False,
-                    "inheritance": ["BaseAgent"]
-                }
+                    "inheritance": ["BaseAgent"],
+                },
             ]
-            
-            return {'results': dummy_classes}
-            
-        elif 'imports' in query_lower:
+
+            return {"results": dummy_classes}
+
+        elif "imports" in query_lower:
             # Return dummy import data
             dummy_imports = [
                 {
@@ -865,7 +592,7 @@
                     "imported_items": ["APIRouter", "HTTPException", "Depends"],
                     "file_path": "backend/app/api/routes/agents.py",
                     "line_number": 1,
-                    "is_standard_library": False
+                    "is_standard_library": False,
                 },
                 {
                     "id": 2,
@@ -873,15 +600,24 @@
                     "imported_items": ["Any", "Dict", "List", "Optional"],
                     "file_path": "backend/app/services/agent_service.py",
                     "line_number": 5,
-                    "is_standard_library": True
-                }
+                    "is_standard_library": True,
+                },
             ]
-            
-            return {'results': dummy_imports}
-        
+
+            return {"results": dummy_imports}
+
         # Default empty result
-        return {'results': []}
->>>>>>> 514d5423
+        return json.dumps({"results": []})
+        return {"results": []}
+
+    @mcp.tool()
+    def get_embeddings(text: str) -> dict:
+        """Generate embeddings using Google Generative AI"""
+        return genai.embed_content(
+            model=MODEL,
+            content=text,
+            task_type="retrieval_document",
+        )["embedding"]
 
     @mcp.tool()
     def download_repo_as_zip(github_url: str) -> zipfile.ZipFile:
