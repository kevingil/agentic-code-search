--- conflicted
+++ resolved
@@ -113,7 +113,12 @@
     return await session.read_resource(resource)
 
 
-async def semantic_code_search(session: ClientSession, query: str, file_pattern: str = "*", language: str = "python") -> CallToolResult:
+async def semantic_code_search(
+    session: ClientSession,
+    query: str,
+    file_pattern: str = "*",
+    language: str = "python",
+) -> CallToolResult:
     """Calls the 'semantic_code_search' tool on the connected MCP server.
 
     Args:
@@ -127,24 +132,18 @@
     """
     logger.info(f"Calling 'semantic_code_search' tool with query: '{query}'")
     return await session.call_tool(
-<<<<<<< HEAD
-        name="search_flights",
-        arguments={
-            "departure_airport": "SFO",
-            "arrival_airport": "LHR",
-            "start_date": "2025-06-03",
-            "end_date": "2025-06-09",
-=======
-        name='semantic_code_search',
-        arguments={
-            'query': query,
-            'file_pattern': file_pattern,
-            'language': language,
-        },
-    )
-
-
-async def analyze_code_quality(session: ClientSession, file_path: str, analysis_type: str = "comprehensive") -> CallToolResult:
+        name="semantic_code_search",
+        arguments={
+            "query": query,
+            "file_pattern": file_pattern,
+            "language": language,
+        },
+    )
+
+
+async def analyze_code_quality(
+    session: ClientSession, file_path: str, analysis_type: str = "comprehensive"
+) -> CallToolResult:
     """Calls the 'analyze_code_quality' tool on the connected MCP server.
 
     Args:
@@ -157,15 +156,20 @@
     """
     logger.info(f"Calling 'analyze_code_quality' tool for file: '{file_path}'")
     return await session.call_tool(
-        name='analyze_code_quality',
-        arguments={
-            'file_path': file_path,
-            'analysis_type': analysis_type,
-        },
-    )
-
-
-async def generate_documentation(session: ClientSession, file_path: str, doc_type: str = "docstrings", style: str = "google") -> CallToolResult:
+        name="analyze_code_quality",
+        arguments={
+            "file_path": file_path,
+            "analysis_type": analysis_type,
+        },
+    )
+
+
+async def generate_documentation(
+    session: ClientSession,
+    file_path: str,
+    doc_type: str = "docstrings",
+    style: str = "google",
+) -> CallToolResult:
     """Calls the 'generate_documentation' tool on the connected MCP server.
 
     Args:
@@ -179,17 +183,21 @@
     """
     logger.info(f"Calling 'generate_documentation' tool for file: '{file_path}'")
     return await session.call_tool(
-        name='generate_documentation',
-        arguments={
-            'file_path': file_path,
-            'doc_type': doc_type,
-            'style': style,
->>>>>>> 514d5423
-        },
-    )
-
-
-async def search_code_patterns(session: ClientSession, pattern: str, file_extensions: list = None, exclude_dirs: list = None) -> CallToolResult:
+        name="generate_documentation",
+        arguments={
+            "file_path": file_path,
+            "doc_type": doc_type,
+            "style": style,
+        },
+    )
+
+
+async def search_code_patterns(
+    session: ClientSession,
+    pattern: str,
+    file_extensions: list = None,
+    exclude_dirs: list = None,
+) -> CallToolResult:
     """Calls the 'search_code_patterns' tool on the connected MCP server.
 
     Args:
@@ -203,19 +211,11 @@
     """
     logger.info(f"Calling 'search_code_patterns' tool with pattern: '{pattern}'")
     return await session.call_tool(
-<<<<<<< HEAD
-        name="search_hotels",
-        arguments={
-            "location": "A Suite room in St Pancras Square in London",
-            "check_in_date": "2025-06-03",
-            "check_out_date": "2025-06-09",
-=======
-        name='search_code_patterns',
-        arguments={
-            'pattern': pattern,
-            'file_extensions': file_extensions,
-            'exclude_dirs': exclude_dirs,
->>>>>>> 514d5423
+        name="search_code_patterns",
+        arguments={
+            "pattern": pattern,
+            "file_extensions": file_extensions,
+            "exclude_dirs": exclude_dirs,
         },
     )
 
@@ -232,15 +232,9 @@
     """
     logger.info(f"Calling 'query_code_database' tool with query: '{query}'")
     return await session.call_tool(
-<<<<<<< HEAD
-        name="query_db",
-        arguments={
-            "query": "SELECT id, name, city, hotel_type, room_type, price_per_night FROM hotels WHERE city='London'",
-=======
-        name='query_code_database',
-        arguments={
-            'query': query,
->>>>>>> 514d5423
+        name="query_code_database",
+        arguments={
+            "query": query,
         },
     )
 
@@ -271,59 +265,50 @@
             data = json.loads(result.contents[0].text)
             logger.info(json.dumps(data, indent=2))
         if tool:
-<<<<<<< HEAD
-            if tool == "search_flights":
-                results = await search_flights(session)
-                logger.info(results.model_dump())
-            if tool == "search_hotels":
-                result = await search_hotels(session)
-                data = json.loads(result.content[0].text)
-                logger.info(json.dumps(data, indent=2))
-            if tool == "query_db":
-                result = await query_db(session)
-                logger.info(result)
-=======
-            if tool == 'semantic_code_search':
-                result = await semantic_code_search(session, 'find authentication functions', '*', 'python')
-                data = json.loads(result.content[0].text)
-                logger.info(json.dumps(data, indent=2))
-            elif tool == 'analyze_code_quality':
-                result = await analyze_code_quality(session, 'backend/app/api/routes/agents.py', 'comprehensive')
-                data = json.loads(result.content[0].text)
-                logger.info(json.dumps(data, indent=2))
-            elif tool == 'generate_documentation':
-                result = await generate_documentation(session, 'backend/app/api/routes/agents.py', 'docstrings', 'google')
-                data = json.loads(result.content[0].text)
-                logger.info(json.dumps(data, indent=2))
-            elif tool == 'search_code_patterns':
-                result = await search_code_patterns(session, 'async def', ['.py'], ['__pycache__'])
-                data = json.loads(result.content[0].text)
-                logger.info(json.dumps(data, indent=2))
-            elif tool == 'query_code_database':
-                result = await query_code_database(session, 'SELECT * FROM functions WHERE is_async = true')
->>>>>>> 514d5423
+            if tool == "semantic_code_search":
+                result = await semantic_code_search(
+                    session, "find authentication functions", "*", "python"
+                )
+                data = json.loads(result.content[0].text)
+                logger.info(json.dumps(data, indent=2))
+            elif tool == "analyze_code_quality":
+                result = await analyze_code_quality(
+                    session, "backend/app/api/routes/agents.py", "comprehensive"
+                )
+                data = json.loads(result.content[0].text)
+                logger.info(json.dumps(data, indent=2))
+            elif tool == "generate_documentation":
+                result = await generate_documentation(
+                    session, "backend/app/api/routes/agents.py", "docstrings", "google"
+                )
+                data = json.loads(result.content[0].text)
+                logger.info(json.dumps(data, indent=2))
+            elif tool == "search_code_patterns":
+                result = await search_code_patterns(
+                    session, "async def", [".py"], ["__pycache__"]
+                )
+                data = json.loads(result.content[0].text)
+                logger.info(json.dumps(data, indent=2))
+            elif tool == "query_code_database":
+                result = await query_code_database(
+                    session, "SELECT * FROM functions WHERE is_async = true"
+                )
                 data = json.loads(result.content[0].text)
                 logger.info(json.dumps(data, indent=2))
 
 
 # Command line tester
 @click.command()
-<<<<<<< HEAD
 @click.option("--host", default="localhost", help="SSE Host")
 @click.option("--port", default="10100", help="SSE Port")
 @click.option("--transport", default="stdio", help="MCP Transport")
 @click.option("--find_agent", help="Query to find an agent")
 @click.option("--resource", help="URI of the resource to locate")
-def cli(host, port, transport, find_agent, resource, tool_name):
-=======
-@click.option('--host', default='localhost', help='SSE Host')
-@click.option('--port', default='10100', help='SSE Port')
-@click.option('--transport', default='stdio', help='MCP Transport')
-@click.option('--find_agent', help='Query to find an agent')
-@click.option('--resource', help='URI of the resource to locate')
-@click.option('--tool', help='Name of the tool to test (semantic_code_search, analyze_code_quality, generate_documentation, search_code_patterns, query_code_database)')
+@click.option(
+    "--tool",
+    help="Name of the tool to test (semantic_code_search, analyze_code_quality, generate_documentation, search_code_patterns, query_code_database)",
+)
 def cli(host, port, transport, find_agent, resource, tool):
->>>>>>> 514d5423
     """A command-line client to interact with the Agent Cards MCP server."""
     asyncio.run(main(host, port, transport, find_agent, resource, tool))
 
